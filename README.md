# Grappa (Graph Attentional Protein Parametrization)

_A machine-learned molecular mechanics force field using a deep graph attentional network <br>(code supporting [https://arxiv.org/abs/2404.00050](https://arxiv.org/abs/2404.00050))_

## Abstract

Simulating large molecular systems over long timescales requires force fields that are both accurate and efficient.
In recent years, E(3) equivariant neural networks have lifted the tension between computational efficiency and accuracy of force fields, but they are still several orders of magnitude more expensive than established molecular mechanics (MM) force fields.
Here, we propose Grappa, a machine learning framework to predict MM parameters from the molecular graph, employing a graph attentional neural network and a transformer with symmetry-preserving positional encoding.
The resulting Grappa force field outperformstabulated and machine-learned MM force fields in terms of accuracy at the same computational efficiency and can be used in existing Molecular Dynamics (MD) engines like GROMACS and OpenMM.
It predicts energies and forces of small molecules, peptides, RNA and - showcasing its extensibility to uncharted regions of chemical space - radicals at state-of-the-art MM accuracy. 
We demonstrate Grappa's transferability to macromolecules in MD simulations from a small fast folding protein up to a whole virus particle. Our force field sets the stage for biomolecular simulations closer to chemical accuracy, but with the same computational cost as established protein force fields.

<details open>
  <summary>Grappa Overview</summary>
  <p align="center">
    <img src="docs/figures/grappa_overview.png" width="50%" style="max-width: 200px; display: block; margin: auto;">
  </p>
  <p><i>
        Grappa predicts MM parameters in two steps.
        First, atom embeddings are predicted from the molecular graph with a graph neural network.
        Then, transformers with symmetric positional encoding followed by permutation invariant pooling maps the embeddings to MM parameters with desired permutation symmetries.
        Once the MM parameters are predicted, the potential energy surface can be evaluated with MM-efficiency for different spatial conformations.
  </i></p>
</details>


<details open><summary><b>Table of contents</b></summary>
  
- [Usage](#usage)
- [Installation](#installation)
- [Pretrained Models](#pretrained-models)
- [Datasets](#datasets)
- [Training](#training)
- [Reproducibility](#reproducibility)
</details>


## Usage

The current version of Grappa only predicts bonded parameters; the nonbonded parameters like partial charges and Lennard Jones parameters are predicted with a traditional force field of choice.
The input to Grappa is therefore a representation of the system of interest that already contains information on the nonbonded parameters.
Currently, Grappa is compatible with GROMACS and OpenMM.

For complete example scripts, see `examples/usage`.

### GROMACS

In GROMACS, Grappa can be used as command line application that receives the path to a topology file and writes the bonded parameters in a new topology file.

```{bash}
# parametrize the system with a traditional forcefield:
gmx pdb2gmx -f your_protein.pdb -o your_protein.gro -p topology.top -ignh

# create a new topology file with the bonded parameters from Grappa, specifying the tag of the grappa model:
grappa_gmx -f topology.top -o topology_grappa.top -t grappa-1.3 -p

# (you can create a plot of the parameters for inspection using the -p flag)

# continue with ususal gromacs workflow (solvation etc.)
```

### OpenMM

To use Grappa in OpenMM, parametrize your system with a traditional forcefield, from which the nonbonded parameters are taken, and then pass it to Grappas OpenMM wrapper class:

```{python}
from openmm.app import ForceField, Topology
from grappa import OpenmmGrappa

topology = ... # load your system as openmm.Topology

classical_ff = ForceField('amber99sbildn.xml', 'tip3p.xml')
system = classical_ff.createSystem(topology)

# load the pretrained ML model from a tag. Currently, possible tags are 'grappa-1.3' and 'latest'
grappa_ff = OpenmmGrappa.from_tag('grappa-1.3')

# parametrize the system using grappa.
system = grappa_ff.parametrize_system(system, topology, charge_model='amber99')
```

There is also the option to obtain an openmm.app.ForceField that calls Grappa for bonded parameter prediction behind the scenes:

```{python}
from openmm.app import ForceField, Topology
from grappa import as_openmm

topology = ... # load your system as openmm.Topology

grappa_ff = as_openmm('grappa-1.3', base_forcefield=['amber99sbildn.xml', 'tip3p.xml'])
assert isinstance(grappa_ff, ForceField)

system = grappa_ff.createSystem(topology)
```

## Installation

For using Grappa in GROMACS or OPENMM, Grappa in cpu mode is sufficient since the inference runtime of Grappa is usually small compared to the simulation runtime.

### CPU mode

Create a conda environment with python 3.10:

```{bash}
conda create -n grappa python=3.10 -y
conda activate grappa
```

In cpu mode, Grappa is available on PyPi:
```{bash}
<<<<<<< HEAD
pip install grappa-ff
=======
pip install grappa-ff --index-url https://download.pytorch.org/whl/cpu
>>>>>>> 63974fce
```

Depending on the platform used, installation of OpenMM or GROMACS and Kimmdy is needed (see below).

### Installation from source

To install Grappa from source, clone the repository and install requirements and the package itself with pip:

```{bash}
git clone https://github.com/hits-mbm-dev/grappa.git
cd grappa

pip install -r installation/cpu_requirements.txt
pip install -e .
```

Verify the installation by running
```
python tests/test_installation.py
```

### GROMACS

The creation of custom GROMACS topology files is handled by [Kimmdy](https://github.com/hits-mbm-dev/kimmdy), which can be installed in the same environment as Grappa via pip,

```{bash}
pip install kimmdy==6.8.3
```

### OpenMM

OpenMM is not available on pip and has to be installed via conda in the same environment as Grappa,

```{bash}
conda install -c conda-forge openmm
```

Since the resolution of package dependencies can be slow in conda, it is recommended to install OpenMM first and then install Grappa.


### GPU mode

For training Grappa models, neither OpenMM nor Kimmdy ar needed, only an environment with a working installation of [PyTorch](https://pytorch.org/) and [DGL](https://www.dgl.ai/) for the cuda version of choice.
Note that installing Grappa in GPU mode is only recommended if training a model is intended.
Instructions for installing dgl with cuda can be found at `installation/README.md`.
In this environment, Grappa can be installed by

```{bash}
pip install -r installation/requirements.txt
pip install -e .
```

Verify the installation by running
```
python tests/test_installation.py
```

## Pretrained Models

Pretrained models can be obtained by using `grappa.utils.run_utils.model_from_tag` with a tag (e.g. `latest`) that will point to a version-dependent url, from which model weights are downloaded.
Available models are listed in `models/published_models.csv`.
An example can be found at `examples/usage/openmm_wrapper.py`, available tags are listed in `models/published_models.csv`.

For full reproducibility, also the respective partition of the dataset and the configuration file used for training is included in the released checkpoints and can be found at `models/tag/config.yaml` and `models/tag/split.json` after downloading the respective model (see `examples/reproducibility`). In the case of `grappa-1.3`, this is equivalent to running
```{bash}
python experiments/train.py data=grappa-1.3 model=default experiment=default
```

## Datasets

Datasets of dgl graphs representing molecules can be obtained by using the `grappa.data.Dataset.from_tag` constructor.
An example can be found at `examples/usage/dataset.py`, available tags are listed in `data/published_datasets.csv`.

To re-create the benchmark experiment, also the splitting into train/val/test sets from Espaloma is needed. This can be done by running `dataset_creation/get_espaloma_split/save_split.py`, which will create a file `espaloma_split.json` that contains lists of smilestrings for each of the sub-datasets. These are used to classify molecules as being train/val/test molecules upon loading the dataset in the train scripts from `experiments/benchmark`.

The datasets 'dipeptides-300K-...', 'dipeptides-1000K-...', 'uncapped_...', 'hyp-dop_...' and 'dipeptides_radical-300K' were generated using scripts at [grappa-data-creation](https://github.com/LeifSeute/grappa-data-creation).

For the creation of custom datasets, take a look at the tutorials `examples/dataset_creation/create_dataset.py` and `examples/dataset_creation/uncommon_molecule_dataset.py`.

## Training

Grappa models can be trained with a given configuration specified using hydra by running

```{bash}
python experiments/train.py
```

With hydra, configuration files can be defined in a modular way. For Grappa, we have configuration types `model`, `data` and `experiment`, for each of which default values can be overwritten in the command line or in a separate configuration file. For example, to train a model with less node features, one can run
```{bash}
python experiments/train.py model.graph_node_features=32
```

and for training on the datasets of grappa-1.3 (defined in `configs/data/grappa-1.3`), one can run
```{bash}
python experiments/train.py data=grappa-1.3 model=default experiment=default
```

For starting training with pretrained model weights, call e.g.
```{bash}
python experiments/train.py experiment.ckpt_path=models/grappa-1.3.0/checkpoint.ckpt
```

Training is logged in [wandb](https://docs.wandb.ai/quickstart) and can be safely interrupted by pressing `ctrl+c` at any time. Checkpoints with the best validation loss will be saved in the `ckpt/<project>/<name>/<data>` directory.

For evaluation, run
```{bash}
python experiments/evaluate.py evaluate.ckpt_path=<path_to_checkpoint>
```

or, for comparing with given classical force fields whose predictions are stored in the dataset, create `configs/evaluate/your_config.yaml` and run  
```{bash}
python experiments/evaluate.py evaluate=your_config
```<|MERGE_RESOLUTION|>--- conflicted
+++ resolved
@@ -1,9 +1,16 @@
 # Grappa (Graph Attentional Protein Parametrization)
+# Grappa (Graph Attentional Protein Parametrization)
 
 _A machine-learned molecular mechanics force field using a deep graph attentional network <br>(code supporting [https://arxiv.org/abs/2404.00050](https://arxiv.org/abs/2404.00050))_
 
 ## Abstract
 
+Simulating large molecular systems over long timescales requires force fields that are both accurate and efficient.
+In recent years, E(3) equivariant neural networks have lifted the tension between computational efficiency and accuracy of force fields, but they are still several orders of magnitude more expensive than established molecular mechanics (MM) force fields.
+Here, we propose Grappa, a machine learning framework to predict MM parameters from the molecular graph, employing a graph attentional neural network and a transformer with symmetry-preserving positional encoding.
+The resulting Grappa force field outperformstabulated and machine-learned MM force fields in terms of accuracy at the same computational efficiency and can be used in existing Molecular Dynamics (MD) engines like GROMACS and OpenMM.
+It predicts energies and forces of small molecules, peptides, RNA and - showcasing its extensibility to uncharted regions of chemical space - radicals at state-of-the-art MM accuracy. 
+We demonstrate Grappa's transferability to macromolecules in MD simulations from a small fast folding protein up to a whole virus particle. Our force field sets the stage for biomolecular simulations closer to chemical accuracy, but with the same computational cost as established protein force fields.
 Simulating large molecular systems over long timescales requires force fields that are both accurate and efficient.
 In recent years, E(3) equivariant neural networks have lifted the tension between computational efficiency and accuracy of force fields, but they are still several orders of magnitude more expensive than established molecular mechanics (MM) force fields.
 Here, we propose Grappa, a machine learning framework to predict MM parameters from the molecular graph, employing a graph attentional neural network and a transformer with symmetry-preserving positional encoding.
@@ -109,11 +116,7 @@
 
 In cpu mode, Grappa is available on PyPi:
 ```{bash}
-<<<<<<< HEAD
-pip install grappa-ff
-=======
 pip install grappa-ff --index-url https://download.pytorch.org/whl/cpu
->>>>>>> 63974fce
 ```
 
 Depending on the platform used, installation of OpenMM or GROMACS and Kimmdy is needed (see below).
